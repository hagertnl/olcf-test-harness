--- conflicted
+++ resolved
@@ -135,7 +135,7 @@
 
         # dict of builtin keys - value indicates whether it is required
         self.__builtin_keys = {
-<<<<<<< HEAD
+
             "batch_filename" :     {"required": True, "type": str },
             "batch_queue" :        {"required": False, "type": str },
             "build_cmd" :          {"required": True, "type": str},
@@ -150,23 +150,6 @@
             "resubmit" :           {"required": False, "type": int, "valid": lambda x: True if (int(x) == 1 or int(x) == 0) else False},
             "total_processes" :    {"required": False, "type": int, "valid": lambda x: True if (int(x) >= 1) else False},
             "walltime" :           {"required": True, "type": str},
-=======
-            "batch_filename" : True,
-            "batch_queue" : False,
-            "build_cmd" : True,
-            "check_cmd": True,
-            "executable_path" : False,
-            "job_name" : True,
-            "launch_id" : False,
-            "max_submissions" : False,
-            "nodes" : True,
-            "processes_per_node" : False,
-            "project_id" : False,
-            "report_cmd" : True,
-            "resubmit" : False,
-            "total_processes" : False,
-            "walltime" : True
->>>>>>> eeac96f2
         }
 
     def __str__(self):
